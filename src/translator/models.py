--- conflicted
+++ resolved
@@ -1,13 +1,8 @@
 import math
-<<<<<<< HEAD
 import warnings
 from collections.abc import Callable, Iterable, Sequence
 from pathlib import Path
 from typing import IO, Any, Self
-=======
-from collections.abc import Callable, Iterable, Sequence
-from typing import Any
->>>>>>> 0b55068a
 
 import torch
 from gensim.models import KeyedVectors
@@ -118,9 +113,26 @@
 
         return validation_loss, validation_perplexity
 
-<<<<<<< HEAD
-    def evaluate_bleu(self, sources: Sequence[str], targets: Sequence[str], batch_size: int = 32) -> float:
-        raise NotImplementedError
+    def evaluate_bleu(self, sources: Sequence[str], targets: Sequence[str], max_ngram_order: int = 4) -> dict[str, Any]:
+        """Calculates the BLEU score for the targets and the translation of the given sources.
+
+        Args:
+            sources: Sources that are translated.
+            targets: Target text for each of the given sources.
+            max_ngram_order: Bleu considers all n-gram precisions, where 1<=n<=max_ngram_order. Defaults to 4.
+
+        Returns:
+            Dictionary containing the score, the individual precisions and the length of the translation and the target.
+        """
+        translated_sources = [self.translate(source) for source in sources]
+        bleu = BLEU(max_ngram_order=max_ngram_order)
+        bleu_corpus_score = bleu.corpus_score(translated_sources, [targets])
+        return {
+            "score": bleu_corpus_score.score,
+            "precisions": bleu_corpus_score.precisions,
+            "source_len": bleu_corpus_score.sys_len,
+            "target_len": bleu_corpus_score.ref_len,
+        }
 
     def save(self, f: str | Path | IO[bytes]) -> None:
         if self.encoder.lstm.hidden_size != self.decoder.lstm.hidden_size:
@@ -192,26 +204,4 @@
             translator.decoder.embedding.requires_grad_(requires_grad=False)
 
         translator.eval()
-        return translator
-=======
-    def evaluate_bleu(self, sources: Sequence[str], targets: Sequence[str], max_ngram_order: int = 4) -> dict[str, Any]:
-        """Calculates the BLEU score for the targets and the translation of the given sources.
-
-        Args:
-            sources: Sources that are translated.
-            targets: Target text for each of the given sources.
-            max_ngram_order: Bleu considers all n-gram precisions, where 1<=n<=max_ngram_order. Defaults to 4.
-
-        Returns:
-            Dictionary containing the score, the individual precisions and the length of the translation and the target.
-        """
-        translated_sources = [self.translate(source) for source in sources]
-        bleu = BLEU(max_ngram_order=max_ngram_order)
-        bleu_corpus_score = bleu.corpus_score(translated_sources, [targets])
-        return {
-            "score": bleu_corpus_score.score,
-            "precisions": bleu_corpus_score.precisions,
-            "source_len": bleu_corpus_score.sys_len,
-            "target_len": bleu_corpus_score.ref_len,
-        }
->>>>>>> 0b55068a
+        return translator